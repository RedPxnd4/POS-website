--- conflicted
+++ resolved
@@ -786,11 +786,9 @@
   const grouped = groupBy(menuData, 'cat');
   const categories = Object.keys(grouped);
 
-<<<<<<< HEAD
   const params = new URLSearchParams(window.location.search);
   const activeCat = params.get('cat');
 
-=======
 
   const activeCat = new URLSearchParams(window.location.search).get('cat');
 
@@ -811,7 +809,6 @@
     </div>
   `;
   
->>>>>>> 7d4561fe
   // Update navigation
   const navContent = nav.querySelector('.nav-content');
   navContent.innerHTML = '<div class="nav-section-title">Categories</div>';
@@ -820,15 +817,11 @@
     link.textContent = cat;
     link.href = `?cat=${encodeURIComponent(cat)}`;
     link.className = 'nav-link';
-<<<<<<< HEAD
     if (cat === activeCat) link.classList.add('active');
-=======
 
     if (cat === activeCat) link.classList.add('active');
-=======
     if (cat === showCat) link.classList.add('active');
     
->>>>>>> 7d4561fe
     link.onclick = (e) => {
       e.preventDefault();
       window.location.href = `?cat=${encodeURIComponent(cat)}`;
@@ -875,10 +868,6 @@
           <div class="item-description">${item.description}</div>
           <div class="item-price">$${item.price.toFixed(2)}</div>
         </div>
-<<<<<<< HEAD
-=======
-
->>>>>>> 7d4561fe
       </div>
     `;
 
@@ -888,21 +877,6 @@
       } else {
         openIngredientModal(item);
       }
-<<<<<<< HEAD
-=======
-
-      `;
-      
-      card.addEventListener('click', () => {
-        if (item.cat === 'Drinks') {
-          finalizeAddToCart(item);
-        } else {
-          openIngredientModal(item);
-        }
-      });
-      grid.appendChild(card);
-
->>>>>>> 7d4561fe
     });
     grid.appendChild(card);
   });
