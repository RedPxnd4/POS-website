--- conflicted
+++ resolved
@@ -786,31 +786,6 @@
   const grouped = groupBy(menuData, 'cat');
   const categories = Object.keys(grouped);
 
-<<<<<<< HEAD
-  const params = new URLSearchParams(window.location.search);
-  const activeCat = params.get('cat');
-=======
-
-  const activeCat = new URLSearchParams(window.location.search).get('cat');
-
-
-  const activeCat = new URLSearchParams(window.location.search).get('cat');
-  const showCat = categories.includes(activeCat) ? activeCat : categories[0];
-  
-  // Clear existing content
-  menuSection.innerHTML = `
-    <div class="hero-section" id="home-hero">
-      <div class="hero-logo">Café Halal</div>
-      <p class="hero-tagline">Welcome to Café Halal – Fresh Middle Eastern Food Daily!</p>
-      <button id="view-menu" class="btn btn-primary">View Menu</button>
-    </div>
-    <div class="menu-header" id="menu-top">
-      <h1 class="menu-title">Menu</h1>
-      <p class="menu-subtitle">Select items to add to your order</p>
-    </div>
-  `;
-  
->>>>>>> 7d4561fe
 
   // Update navigation
   const navContent = nav.querySelector('.nav-content');
@@ -820,16 +795,7 @@
     link.textContent = cat;
     link.href = `?cat=${encodeURIComponent(cat)}`;
     link.className = 'nav-link';
-<<<<<<< HEAD
-    if (cat === activeCat) link.classList.add('active');
-=======
-
-    if (cat === activeCat) link.classList.add('active');
-
-    if (cat === showCat) link.classList.add('active');
-    
-
->>>>>>> 7d4561fe
+
     link.onclick = (e) => {
       e.preventDefault();
       window.location.href = `?cat=${encodeURIComponent(cat)}`;
@@ -876,11 +842,6 @@
           <div class="item-description">${item.description}</div>
           <div class="item-price">$${item.price.toFixed(2)}</div>
         </div>
-<<<<<<< HEAD
-=======
-
->>>>>>> 7d4561fe
-      </div>
     `;
 
     card.addEventListener('click', () => {
@@ -889,21 +850,6 @@
       } else {
         openIngredientModal(item);
       }
-<<<<<<< HEAD
-=======
-
-      `;
-      
-      card.addEventListener('click', () => {
-        if (item.cat === 'Drinks') {
-          finalizeAddToCart(item);
-        } else {
-          openIngredientModal(item);
-        }
-      });
-      grid.appendChild(card);
-
->>>>>>> 7d4561fe
     });
     grid.appendChild(card);
   });
