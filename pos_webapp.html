<!DOCTYPE html>
<html lang="en">
<head>
  <meta charset="UTF-8">
  <meta name="viewport" content="width=device-width, initial-scale=1.0">
  <title>Café POS – Halal Xtreme‑style Menu</title>
  <link href="https://fonts.googleapis.com/css2?family=Inter:wght@300;400;500;600;700&display=swap" rel="stylesheet">
  <style>
    :root {
      --primary: #1f2937;
      --primary-light: #374151;
      --accent: #f59e0b;
      --accent-hover: #d97706;
      --success: #10b981;
      --danger: #ef4444;
      --bg-primary: #f8fafc;
      --bg-secondary: #ffffff;
      --text-primary: #111827;
      --text-secondary: #6b7280;
      --text-muted: #9ca3af;
      --border: #e5e7eb;
      --border-light: #f3f4f6;
      --shadow-sm: 0 1px 2px 0 rgb(0 0 0 / 0.05);
      --shadow: 0 4px 6px -1px rgb(0 0 0 / 0.1), 0 2px 4px -2px rgb(0 0 0 / 0.1);
      --shadow-lg: 0 10px 15px -3px rgb(0 0 0 / 0.1), 0 4px 6px -4px rgb(0 0 0 / 0.1);
      --radius: 8px;
      --radius-lg: 12px;
    }

    * {
      box-sizing: border-box;
      margin: 0;
      padding: 0;
    }

    body {
      font-family: 'Inter', -apple-system, BlinkMacSystemFont, 'Segoe UI', Roboto, sans-serif;
      display: flex;
      height: 100vh;
      overflow: hidden;
      background: var(--bg-primary);
      color: var(--text-primary);
      font-size: 14px;
      line-height: 1.5;
    }

    /* ===== Navigation Sidebar ===== */
    #nav {
      width: 240px;
      background: var(--bg-secondary);
      border-right: 1px solid var(--border);
      display: flex;
      flex-direction: column;
      box-shadow: var(--shadow-sm);
    }

    .nav-header {
      padding: 1.5rem 1rem;
      border-bottom: 1px solid var(--border-light);
      background: linear-gradient(135deg, var(--primary) 0%, var(--primary-light) 100%);
    }

    .nav-header h1 {
      font-size: 1.25rem;
      font-weight: 700;
      color: white;
      text-align: center;
      letter-spacing: -0.025em;
    }

    .nav-content {
      flex: 1;
      overflow-y: auto;
      padding: 1rem;
    }

    .nav-section-title {
      font-size: 0.75rem;
      font-weight: 600;
      text-transform: uppercase;
      letter-spacing: 0.05em;
      color: var(--text-muted);
      margin-bottom: 0.5rem;
      padding: 0 0.75rem;
    }

    .nav-link {
      display: flex;
      align-items: center;
      padding: 0.75rem;
      border-radius: var(--radius);
      margin-bottom: 0.25rem;
      cursor: pointer;
      transition: all 0.15s ease;
      font-weight: 500;
      color: var(--text-secondary);
      text-decoration: none;
    }

    .nav-link:hover {
      background: var(--border-light);
      color: var(--text-primary);
      transform: translateX(2px);
    }

    .nav-link.active {
      background: linear-gradient(135deg, var(--accent) 0%, var(--accent-hover) 100%);
      color: white;
      box-shadow: var(--shadow);
    }

    .nav-link-icon {
      width: 20px;
      height: 20px;
      margin-right: 0.75rem;
      opacity: 0.7;
    }

    /* ===== Main Menu Area ===== */
    #menu {
      flex: 1;
      overflow-y: auto;
      padding: 2rem;
      background: var(--bg-primary);
    }

    .menu-header {
      margin-bottom: 2rem;
    }

    .menu-title {
      font-size: 2rem;
      font-weight: 700;
      color: var(--text-primary);
      margin-bottom: 0.5rem;
      letter-spacing: -0.025em;
    }

    .menu-subtitle {
      color: var(--text-secondary);
      font-size: 1rem;
    }

    .hero-section {
      text-align: center;
      margin-bottom: 2rem;
    }

    .hero-logo {
      font-size: 2rem;
      font-weight: 700;
      margin-bottom: 0.25rem;
      color: var(--primary);
    }

    .hero-tagline {
      color: var(--text-secondary);
      margin-bottom: 1rem;
      font-size: 1.1rem;
    }

    .cat-section {
      margin-bottom: 3rem;
    }

    .cat-title {
      font-size: 1.5rem;
      font-weight: 600;
      margin-bottom: 1.5rem;
      color: var(--primary);
      display: flex;
      align-items: center;
      gap: 0.75rem;
    }

    .cat-title::before {
      content: '';
      width: 4px;
      height: 24px;
      background: linear-gradient(135deg, var(--accent) 0%, var(--accent-hover) 100%);
      border-radius: 2px;
    }

    .items-grid {
      display: grid;
      grid-template-columns: repeat(auto-fill, minmax(320px, 1fr));
      gap: 1.5rem;
    }

    .item-card {
      background: var(--bg-secondary);
      border: 1px solid var(--border);
      border-radius: var(--radius-lg);
      padding: 1.5rem;
      cursor: pointer;
      transition: all 0.2s ease;
      box-shadow: var(--shadow-sm);
      position: relative;
      overflow: hidden;
    }

    .item-card::before {
      content: '';
      position: absolute;
      top: 0;
      left: 0;
      right: 0;
      height: 3px;
      background: linear-gradient(90deg, var(--accent) 0%, var(--accent-hover) 100%);
      transform: scaleX(0);
      transition: transform 0.2s ease;
    }

    .item-card:hover {
      transform: translateY(-2px);
      box-shadow: var(--shadow-lg);
      border-color: var(--accent);
    }

    .item-card:hover::before {
      transform: scaleX(1);
    }

    .item-content {
      display: flex;
      gap: 1rem;
      align-items: flex-start;
    }

    .item-img {
      width: 80px;
      height: 80px;
      border-radius: var(--radius);
      background: linear-gradient(135deg, #f3f4f6 0%, #e5e7eb 100%);
      flex-shrink: 0;
      display: flex;
      align-items: center;
      justify-content: center;
      font-size: 2rem;
      color: var(--text-muted);
    }

    .item-info {
      flex: 1;
    }

    .item-name {
      font-weight: 600;
      font-size: 1.1rem;
      margin-bottom: 0.5rem;
      color: var(--text-primary);
      line-height: 1.3;
    }

    .item-description {
      color: var(--text-secondary);
      font-size: 0.9rem;
      margin-bottom: 0.75rem;
      line-height: 1.4;
    }

    .item-price {
      font-weight: 700;
      font-size: 1.25rem;
      color: var(--accent);
    }

    /* ===== Cart Sidebar ===== */
    #cart {
      width: 320px;
      background: var(--bg-secondary);
      border-left: 1px solid var(--border);
      display: flex;
      flex-direction: column;
      box-shadow: var(--shadow-sm);
    }

    .cart-header {
      padding: 1.5rem 1rem;
      border-bottom: 1px solid var(--border-light);
      background: var(--primary);
    }

    .cart-header h2 {
      font-size: 1.25rem;
      font-weight: 700;
      color: white;
      text-align: center;
      letter-spacing: -0.025em;
    }

    .cart-content {
      flex: 1;
      display: flex;
      flex-direction: column;
      padding: 1rem;
    }

    .cart-items {
      flex: 1;
      overflow-y: auto;
      margin-bottom: 1rem;
    }

    .cart-empty {
      display: flex;
      flex-direction: column;
      align-items: center;
      justify-content: center;
      height: 200px;
      color: var(--text-muted);
      text-align: center;
    }

    .cart-empty-icon {
      font-size: 3rem;
      margin-bottom: 1rem;
      opacity: 0.5;
    }

    .cart-row {
      display: flex;
      justify-content: space-between;
      align-items: center;
      padding: 0.75rem;
      border-radius: var(--radius);
      margin-bottom: 0.5rem;
      background: var(--border-light);
      cursor: pointer;
      transition: all 0.15s ease;
      border: 1px solid transparent;
    }

    .cart-row:hover {
      background: #fee2e2;
      border-color: var(--danger);
      transform: translateX(-2px);
    }

    .cart-item-info {
      flex: 1;
    }

    .cart-item-name {
      font-weight: 500;
      color: var(--text-primary);
      margin-bottom: 0.25rem;
    }

    .cart-item-remove {
      font-size: 0.75rem;
      color: var(--text-muted);
    }

    .cart-item-price {
      font-weight: 600;
      color: var(--accent);
    }

    .cart-item-controls {
      display: flex;
      align-items: center;
      gap: 0.5rem;
      margin-top: 0.25rem;
    }

    .qty-btn {
      width: 24px;
      height: 24px;
      background: var(--accent);
      color: #fff;
      border: none;
      border-radius: var(--radius);
      cursor: pointer;
      font-weight: 600;
      line-height: 1;
    }

    .cart-item-qty {
      min-width: 20px;
      text-align: center;
    }

    .cart-summary {
      border-top: 2px solid var(--border);
      padding-top: 1rem;
    }

    .cart-total {
      display: flex;
      justify-content: space-between;
      align-items: center;
      font-size: 1.25rem;
      font-weight: 700;
      margin-bottom: 1rem;
      color: var(--text-primary);
    }

    .cart-total-items {
      font-size: 0.9rem;
      margin-bottom: 0.5rem;
      color: var(--text-secondary);
    }

    .cart-inputs {
      display: flex;
      flex-direction: column;
      gap: 0.5rem;
      margin-bottom: 1rem;
    }

    /* ===== Modal Styles ===== */
    .modal-overlay {
      position: fixed;
      top: 0;
      left: 0;
      right: 0;
      bottom: 0;
      background: rgba(0, 0, 0, 0.5);
      display: flex;
      align-items: center;
      justify-content: center;
      z-index: 1000;
    }

    .modal {
      background: var(--bg-secondary);
      padding: 1.5rem;
      border-radius: var(--radius-lg);
      box-shadow: var(--shadow-lg);
      width: 90%;
      max-width: 400px;
    }

    .modal-img {
      font-size: 2rem;
      text-align: center;
      margin-bottom: 0.5rem;
    }

    .modal h3 {
      margin-bottom: 1rem;
      font-size: 1.25rem;
    }

    .modal-ingredients {
      display: flex;
      flex-direction: column;
      gap: 0.5rem;
      margin-bottom: 1rem;
    }

    .modal-notes {
      width: 100%;
      height: 60px;
      margin-bottom: 1rem;
      padding: 0.5rem;
      border: 1px solid var(--border);
      border-radius: var(--radius);
      resize: vertical;
    }

    .hidden {
      display: none;
    }

    .cart-item-extra {
      font-size: 0.8rem;
      color: var(--text-secondary);
    }

    .cart-inputs input {
      padding: 0.5rem;
      border: 1px solid var(--border);
      border-radius: var(--radius);
      font-size: 0.95rem;
    }

    .btn {
      padding: 0.875rem 1.5rem;
      border: none;
      border-radius: var(--radius);
      font-weight: 600;
      font-size: 0.95rem;
      cursor: pointer;
      transition: all 0.15s ease;
      text-align: center;
      letter-spacing: 0.025em;
    }

    .btn-primary {
      background: linear-gradient(135deg, var(--accent) 0%, var(--accent-hover) 100%);
      color: white;
      box-shadow: var(--shadow);
    }

    .btn-primary:hover:not(:disabled) {
      transform: translateY(-1px);
      box-shadow: var(--shadow-lg);
    }

    .btn-primary:disabled {
      opacity: 0.5;
      cursor: not-allowed;
      transform: none;
      box-shadow: var(--shadow-sm);
    }

    /* ===== Responsive Design ===== */
    @media (max-width: 768px) {
      body {
        flex-direction: column;
      }
      
      #nav {
        width: 100%;
        height: auto;
        order: 2;
      }
      
      #menu {
        order: 1;
        padding: 1rem;
      }
      
      #cart {
        width: 100%;
        order: 3;
        max-height: 300px;
      }
      
      .items-grid {
        grid-template-columns: 1fr;
      }
    }
  </style>
</head>
<body>
  <nav id="nav">
    <div class="nav-header">
      <h1>Café POS</h1>
    </div>
    <div class="nav-content">
      <div class="nav-section-title">Categories</div>
    </div>
  </nav>

  <section id="menu"></section>

  <section id="cart" class="hidden">
    <div class="cart-header">
      <h2>Current Order</h2>
    </div>
    <div class="cart-content">
      <div class="cart-items" id="cart-items">
        <div class="cart-empty">
          <div class="cart-empty-icon">🛒</div>
          <p>No items in cart</p>
        </div>
      </div>
      <div class="cart-summary">
        <div class="cart-total">
          <span>Total:</span>
          <span id="total">$0.00</span>
        </div>
        <div id="total-items" class="cart-total-items">Total Items: 0</div>
        <div class="cart-inputs">
          <input id="cust-name" type="text" placeholder="Customer Name" />
          <input id="cust-phone" type="tel" placeholder="Phone Number" />
        </div>
        <button id="pay" class="btn btn-primary" disabled>Mark Ready &amp; Print</button>
      </div>
    </div>
  </section>

  <div id="ingredient-overlay" class="modal-overlay hidden">
    <div class="modal" id="ingredient-modal">
      <h3 id="modal-item-name"></h3>
      <div id="modal-item-img" class="modal-img"></div>
      <div class="modal-ingredients" id="modal-ingredients"></div>
      <textarea id="modal-notes" class="modal-notes" placeholder="Additional notes"></textarea>
      <button id="modal-add" class="btn btn-primary">Add to Cart</button>
    </div>
  </div>

<script>
// ===== Enhanced Menu Data =====
const menuData = [
  {
    cat: "Appetizers",
    name: "Hummus & Pita",
    price: 6.99,
    description: "Creamy hummus served with warm pita bread",
    emoji: "🥙"
  },
  {
    cat: "Appetizers",
    name: "Falafel (6pc)",
    price: 5.99,
    description: "Crispy chickpea fritters with tahini sauce",
    emoji: "🧆"
  },
  {
    cat: "Appetizers",
    name: "Stuffed Grape Leaves",
    price: 7.49,
    description: "Rice-stuffed grape leaves with herbs",
    emoji: "🍃"
  },
  {
    cat: "Platters",
    name: "Chicken over Rice",
    price: 11.99,
    description: "Grilled chicken over seasoned basmati rice",
    emoji: "🍗"
  },
  {
    cat: "Platters",
    name: "Gyro Mix Platter",
    price: 12.99,
    description: "Mixed lamb and chicken gyro with rice and salad",
    emoji: "🥩"
  },
  {
    cat: "Platters",
    name: "Lamb Kabob Platter",
    price: 14.99,
    description: "Tender lamb kabobs with rice and grilled vegetables",
    emoji: "🍖"
  },
  {
    cat: "Wraps",
    name: "Lamb Gyro Wrap",
    price: 8.49,
    description: "Sliced lamb gyro in warm pita with vegetables",
    emoji: "🌯"
  },
  {
    cat: "Wraps",
    name: "Chicken Shawarma Wrap",
    price: 8.49,
    description: "Marinated chicken shawarma with garlic sauce",
    emoji: "🌮"
  },
  {
    cat: "Wraps",
    name: "Falafel Wrap",
    price: 7.99,
    description: "Crispy falafel with fresh vegetables and tahini",
    emoji: "🥙"
  },
  {
    cat: "Drinks",
    name: "Mint Lemonade",
    price: 3.50,
    description: "Fresh mint lemonade with a hint of rose water",
    emoji: "🍋"
  },
  {
    cat: "Drinks",
    name: "Mango Lassi",
    price: 4.00,
    description: "Creamy yogurt drink blended with mango",
    emoji: "🥭"
  },
  {
    cat: "Drinks",
    name: "Turkish Coffee",
    price: 3.25,
    description: "Traditional Turkish coffee served with delight",
    emoji: "☕"
  }
];

const nav = document.getElementById('nav');
const menuSection = document.getElementById('menu');
const cartItemsEl = document.getElementById('cart-items');
const totalEl = document.getElementById('total');
const payBtn = document.getElementById('pay');
const cartEl = document.getElementById('cart');
let cart = JSON.parse(localStorage.getItem('cart')) || [];

// Ingredient customization modal elements
const overlay = document.getElementById('ingredient-overlay');
const modal = document.getElementById('ingredient-modal');
const modalName = document.getElementById('modal-item-name');
const modalImg = document.getElementById('modal-item-img');
const modalIngredientsEl = document.getElementById('modal-ingredients');
const modalNotes = document.getElementById('modal-notes');
const modalAddBtn = document.getElementById('modal-add');
let modalItem = null;

const ingredientOptions = ["Lettuce", "Tomato", "White Sauce", "Hot Sauce", "Onions"];

function openIngredientModal(item) {
  modalItem = item;
  modalName.textContent = item.name;
  modalImg.textContent = item.emoji || '';
  modalNotes.value = '';
  modalIngredientsEl.innerHTML = ingredientOptions
    .map(ing => `<label><input type="checkbox" value="${ing}" checked> ${ing}</label>`)
    .join('');
  overlay.classList.remove('hidden');
}

function closeIngredientModal() {
  overlay.classList.add('hidden');
}

function finalizeAddToCart(item, ingredients = [], notes = '') {
  const existing = cart.find(i => i.name === item.name && JSON.stringify(i.ingredients || []) === JSON.stringify(ingredients) && (i.notes || '') === notes);
  if (existing) {
    existing.qty += 1;
  } else {
    cart.push({ ...item, ingredients, notes, id: Date.now() + Math.random(), qty: 1 });
  }
  renderCart();
}

// Ingredient customization modal elements
const overlay = document.getElementById('ingredient-overlay');
const modal = document.getElementById('ingredient-modal');
const modalName = document.getElementById('modal-item-name');
const modalImg = document.getElementById('modal-item-img');
const modalIngredientsEl = document.getElementById('modal-ingredients');
const modalNotes = document.getElementById('modal-notes');
const modalAddBtn = document.getElementById('modal-add');
let modalItem = null;

const ingredientOptions = ["Lettuce", "Tomato", "White Sauce", "Hot Sauce", "Onions"];

function openIngredientModal(item) {
  modalItem = item;
  modalName.textContent = item.name;
  modalImg.textContent = item.emoji || '';
  modalNotes.value = '';
  modalIngredientsEl.innerHTML = ingredientOptions
    .map(ing => `<label><input type="checkbox" value="${ing}" checked> ${ing}</label>`)
    .join('');
  overlay.classList.remove('hidden');
}

function closeIngredientModal() {
  overlay.classList.add('hidden');
}

function finalizeAddToCart(item, ingredients = [], notes = '') {
  const existing = cart.find(i => i.name === item.name && JSON.stringify(i.ingredients || []) === JSON.stringify(ingredients) && (i.notes || '') === notes);
  if (existing) {
    existing.qty += 1;
  } else {
    cart.push({ ...item, ingredients, notes, id: Date.now() + Math.random(), qty: 1 });
  }
  renderCart();
}

// Group data by category
function groupBy(arr, key) {
  return arr.reduce((acc, obj) => {
    const group = obj[key];
    if (!acc[group]) acc[group] = [];
    acc[group].push(obj);
    return acc;
  }, {});
}

// Render navigation and menu
function renderMenu() {
  const grouped = groupBy(menuData, 'cat');
  const categories = Object.keys(grouped);
<<<<<<< HEAD

  const activeCat = new URLSearchParams(window.location.search).get('cat');

=======
  const activeCat = new URLSearchParams(window.location.search).get('cat');
  const showCat = categories.includes(activeCat) ? activeCat : categories[0];
  
  // Clear existing content
  menuSection.innerHTML = `
    <div class="hero-section" id="home-hero">
      <div class="hero-logo">Café Halal</div>
      <p class="hero-tagline">Welcome to Café Halal – Fresh Middle Eastern Food Daily!</p>
      <button id="view-menu" class="btn btn-primary">View Menu</button>
    </div>
    <div class="menu-header" id="menu-top">
      <h1 class="menu-title">Menu</h1>
      <p class="menu-subtitle">Select items to add to your order</p>
    </div>
  `;
  
>>>>>>> 6c4c2daa
  // Update navigation
  const navContent = nav.querySelector('.nav-content');
  navContent.innerHTML = '<div class="nav-section-title">Categories</div>';
  categories.forEach(cat => {
    const link = document.createElement('a');
    link.textContent = cat;
    link.href = `?cat=${encodeURIComponent(cat)}`;
    link.className = 'nav-link';
<<<<<<< HEAD
    if (cat === activeCat) link.classList.add('active');
=======
    if (cat === showCat) link.classList.add('active');
    
>>>>>>> 6c4c2daa
    link.onclick = (e) => {
      e.preventDefault();
      window.location.href = `?cat=${encodeURIComponent(cat)}`;
    };
    navContent.appendChild(link);
  });

  // Home view when no category parameter
  if (!activeCat) {
    menuSection.innerHTML = `
      <div class="hero-section" id="home-hero">
        <div class="hero-logo">Café Halal</div>
        <p class="hero-tagline">Welcome to Café Halal – Fresh Middle Eastern Food Daily!</p>
        <button id="view-menu" class="btn btn-primary">View Menu</button>
      </div>
    `;
    document.getElementById('view-menu').onclick = () => {
      window.location.href = `?cat=${encodeURIComponent(categories[0])}`;
    };
    return;
  }

  // Determine category to show
  const showCat = grouped[activeCat] ? activeCat : categories[0];

  menuSection.innerHTML = `
    <div class="menu-header" id="menu-top">
      <h1 class="menu-title">${showCat}</h1>
      <p class="menu-subtitle">Select items to add to your order</p>
    </div>
  `;

  const grid = document.createElement('div');
  grid.className = 'items-grid';

  grouped[showCat].forEach(item => {
    const card = document.createElement('div');
    card.className = 'item-card';
    card.innerHTML = `
      <div class="item-content">
        <div class="item-img">${item.emoji}</div>
        <div class="item-info">
          <div class="item-name">${item.name}</div>
          <div class="item-description">${item.description}</div>
          <div class="item-price">$${item.price.toFixed(2)}</div>
        </div>
<<<<<<< HEAD
      </div>
    `;

    card.addEventListener('click', () => {
      if (item.cat === 'Drinks') {
        finalizeAddToCart(item);
      } else {
        openIngredientModal(item);
      }
=======
      `;
      
      card.addEventListener('click', () => {
        if (item.cat === 'Drinks') {
          finalizeAddToCart(item);
        } else {
          openIngredientModal(item);
        }
      });
      grid.appendChild(card);
>>>>>>> 6c4c2daa
    });
    grid.appendChild(card);
  });

  menuSection.appendChild(grid);
}

function addToCart(item) {
  finalizeAddToCart(item);
}

function increaseQty(id) {
  const it = cart.find(i => i.id === id);
  if (it) {
    it.qty += 1;
    renderCart();
  }
}

function decreaseQty(id) {
  const it = cart.find(i => i.id === id);
  if (it) {
    it.qty -= 1;
    if (it.qty <= 0) {
      cart = cart.filter(i => i.id !== id);
    }
    renderCart();
  }
}

function renderCart() {
  if (cart.length === 0) {
    cartEl.classList.add('hidden');
    cartItemsEl.innerHTML = `
      <div class="cart-empty">
        <div class="cart-empty-icon">🛒</div>
        <p>No items in cart</p>
      </div>
    `;
  } else {
<<<<<<< HEAD
    cartEl.classList.remove('hidden');
    cartItemsEl.innerHTML = cart.map(item => `
      <div class="cart-row">
        <div class="cart-item-info">
          <div class="cart-item-name">${item.name}</div>
          ${item.ingredients && item.ingredients.length ? `<div class="cart-item-extra">${item.ingredients.join(', ')}</div>` : ''}
          ${item.notes ? `<div class="cart-item-extra">Notes: ${item.notes}</div>` : ''}
=======
    cartItemsEl.innerHTML = '';
    cart.forEach(item => {
      const row = document.createElement('div');
      row.className = 'cart-row';
      row.innerHTML = `
        <div class="cart-item-info">
          <div class="cart-item-name">${item.name}</div>
          ${item.ingredients && item.ingredients.length ? `<div class="cart-item-extra">${item.ingredients.join(', ')}</div>` : ''}
>>>>>>> 6c4c2daa
          <div class="cart-item-controls">
            <button class="qty-btn" onclick="decreaseQty(${item.id})">−</button>
            <span class="cart-item-qty">${item.qty}</span>
            <button class="qty-btn" onclick="increaseQty(${item.id})">+</button>
          </div>
        </div>
        <div class="cart-item-price">$${(item.price * item.qty).toFixed(2)}</div>
      `;

      if (item.notes) {
        const notesEl = document.createElement('div');
        notesEl.className = 'cart-item-extra';
        notesEl.textContent = `Notes: ${item.notes}`;
        row.querySelector('.cart-item-info').insertBefore(notesEl, row.querySelector('.cart-item-controls'));
      }

      cartItemsEl.appendChild(row);
    });
  }

  const total = cart.reduce((sum, item) => sum + item.price * item.qty, 0);
  const totalItems = cart.reduce((sum, item) => sum + item.qty, 0);
  totalEl.textContent = `$${total.toFixed(2)}`;
  document.getElementById('total-items').textContent = `Total Items: ${totalItems}`;
  payBtn.disabled = totalItems === 0;
  localStorage.setItem('cart', JSON.stringify(cart));
}

payBtn.onclick = () => {
  if (cart.length > 0) {
    console.log('Printing order:', cart);
    window.print();
    cart = [];
    renderCart();
  }
};

modalAddBtn.onclick = () => {
  const selected = Array.from(modalIngredientsEl.querySelectorAll('input[type="checkbox"]:checked')).map(cb => cb.value);
  finalizeAddToCart(modalItem, selected, modalNotes.value.trim());
  closeIngredientModal();
};

overlay.addEventListener('click', e => {
  if (e.target === overlay) closeIngredientModal();
});

// Initialize the application
renderMenu();
renderCart();
</script>
</body>
</html><|MERGE_RESOLUTION|>--- conflicted
+++ resolved
@@ -768,11 +768,11 @@
 function renderMenu() {
   const grouped = groupBy(menuData, 'cat');
   const categories = Object.keys(grouped);
-<<<<<<< HEAD
+
 
   const activeCat = new URLSearchParams(window.location.search).get('cat');
 
-=======
+
   const activeCat = new URLSearchParams(window.location.search).get('cat');
   const showCat = categories.includes(activeCat) ? activeCat : categories[0];
   
@@ -789,7 +789,7 @@
     </div>
   `;
   
->>>>>>> 6c4c2daa
+
   // Update navigation
   const navContent = nav.querySelector('.nav-content');
   navContent.innerHTML = '<div class="nav-section-title">Categories</div>';
@@ -798,12 +798,12 @@
     link.textContent = cat;
     link.href = `?cat=${encodeURIComponent(cat)}`;
     link.className = 'nav-link';
-<<<<<<< HEAD
+
     if (cat === activeCat) link.classList.add('active');
-=======
+
     if (cat === showCat) link.classList.add('active');
     
->>>>>>> 6c4c2daa
+
     link.onclick = (e) => {
       e.preventDefault();
       window.location.href = `?cat=${encodeURIComponent(cat)}`;
@@ -850,7 +850,7 @@
           <div class="item-description">${item.description}</div>
           <div class="item-price">$${item.price.toFixed(2)}</div>
         </div>
-<<<<<<< HEAD
+
       </div>
     `;
 
@@ -860,7 +860,7 @@
       } else {
         openIngredientModal(item);
       }
-=======
+
       `;
       
       card.addEventListener('click', () => {
@@ -871,7 +871,7 @@
         }
       });
       grid.appendChild(card);
->>>>>>> 6c4c2daa
+
     });
     grid.appendChild(card);
   });
@@ -912,7 +912,7 @@
       </div>
     `;
   } else {
-<<<<<<< HEAD
+
     cartEl.classList.remove('hidden');
     cartItemsEl.innerHTML = cart.map(item => `
       <div class="cart-row">
@@ -920,7 +920,7 @@
           <div class="cart-item-name">${item.name}</div>
           ${item.ingredients && item.ingredients.length ? `<div class="cart-item-extra">${item.ingredients.join(', ')}</div>` : ''}
           ${item.notes ? `<div class="cart-item-extra">Notes: ${item.notes}</div>` : ''}
-=======
+
     cartItemsEl.innerHTML = '';
     cart.forEach(item => {
       const row = document.createElement('div');
@@ -929,7 +929,6 @@
         <div class="cart-item-info">
           <div class="cart-item-name">${item.name}</div>
           ${item.ingredients && item.ingredients.length ? `<div class="cart-item-extra">${item.ingredients.join(', ')}</div>` : ''}
->>>>>>> 6c4c2daa
           <div class="cart-item-controls">
             <button class="qty-btn" onclick="decreaseQty(${item.id})">−</button>
             <span class="cart-item-qty">${item.qty}</span>
